import XCTest
#if USING_SQLCIPHER
    import GRDBCipher
#elseif USING_CUSTOMSQLITE
    import GRDBCustomSQLite
#else
    import GRDB
#endif

class DatabaseValueTests: GRDBTestCase {
    
    func testDatabaseValueAsDatabaseValueConvertible() {
        assertNoError {
            let dbQueue = try makeDatabaseQueue()
            dbQueue.inDatabase { db in
                XCTAssertTrue((Row.fetchOne(db, "SELECT 1")!.value(atIndex: 0) as DatabaseValue).value() is Int64)
                XCTAssertTrue((Row.fetchOne(db, "SELECT 1.0")!.value(atIndex: 0) as DatabaseValue).value() is Double)
                XCTAssertTrue((Row.fetchOne(db, "SELECT 'foo'")!.value(atIndex: 0) as DatabaseValue).value() is String)
<<<<<<< HEAD
                XCTAssertTrue((Row.fetchOne(db, "SELECT x'53514C697465'")!.value(atIndex: 0) as DatabaseValue).value() is Data)
                XCTAssertTrue((Row.fetchOne(db, "SELECT NULL")!.value(atIndex: 0) as DatabaseValue?) == nil)
=======
                XCTAssertTrue((Row.fetchOne(db, "SELECT x'53514C697465'")!.value(atIndex: 0) as DatabaseValue).value() is NSData)
                XCTAssertTrue((Row.fetchOne(db, "SELECT NULL")!.value(atIndex: 0) as DatabaseValue).isNull)
>>>>>>> a2487820
            }
        }
    }
    
    func testDatabaseValueAsStatementColumnConvertible() {
        assertNoError {
            let dbQueue = try makeDatabaseQueue()
            dbQueue.inDatabase { db in
                XCTAssertTrue(DatabaseValue.fetchOne(db, "SELECT 1")!.value() is Int64)
                XCTAssertTrue(DatabaseValue.fetchOne(db, "SELECT 1.0")!.value() is Double)
                XCTAssertTrue(DatabaseValue.fetchOne(db, "SELECT 'foo'")!.value() is String)
<<<<<<< HEAD
                XCTAssertTrue(DatabaseValue.fetchOne(db, "SELECT x'53514C697465'")!.value() is Data)
                XCTAssertTrue(DatabaseValue.fetchOne(db, "SELECT NULL") == nil)
=======
                XCTAssertTrue(DatabaseValue.fetchOne(db, "SELECT x'53514C697465'")!.value() is NSData)
                XCTAssertTrue(DatabaseValue.fetchOne(db, "SELECT NULL")!.isNull)
>>>>>>> a2487820
            }
        }
    }
    
    func testDatabaseValueCanBeUsedAsStatementArgument() {
        assertNoError {
            let dbQueue = try makeDatabaseQueue()
            try dbQueue.inDatabase { db in
                try db.execute("CREATE TABLE integers (integer INTEGER)")
                try db.execute("INSERT INTO integers (integer) VALUES (1)")
                let databaseValue: DatabaseValue = 1.databaseValue
                let count = Int.fetchOne(db, "SELECT COUNT(*) FROM integers WHERE integer = ?", arguments: [databaseValue])!
                XCTAssertEqual(count, 1)
            }
        }
    }
    
    func testDatabaseValueEquatable() {
        let fooData = "foo".data(using: .utf8)!
        let barData = "bar".data(using: .utf8)!
        
        XCTAssertEqual(DatabaseValue.null, DatabaseValue.null)
        XCTAssertNotEqual(DatabaseValue.null, 1.databaseValue)
        XCTAssertNotEqual(DatabaseValue.null, 1.0.databaseValue)
        XCTAssertNotEqual(DatabaseValue.null, "foo".databaseValue)
        XCTAssertNotEqual(DatabaseValue.null, fooData.databaseValue)
        
        XCTAssertNotEqual(1.databaseValue, DatabaseValue.null)
        XCTAssertEqual(1.databaseValue, 1.databaseValue)
        XCTAssertNotEqual(1.databaseValue, 2.databaseValue)
        XCTAssertEqual(1.databaseValue, 1.0.databaseValue)
        XCTAssertNotEqual(1.databaseValue, 1.1.databaseValue)
        XCTAssertNotEqual(1.databaseValue, 2.0.databaseValue)
        XCTAssertEqual(Double(Int64(1) << 53).databaseValue, Double(Int64(1) << 53).databaseValue)        // Any integer up to 2^53 has an exact representation as a IEEE-754 double...
        let big = Int64(1) << 53 + 1
        XCTAssertNotEqual(big.databaseValue, Double(big).databaseValue)   // ... 2^53 + 1 does not....
        XCTAssertEqual((Int64(1) << 54).databaseValue, Double(Int64(1) << 54).databaseValue)              // ... but 2^54 does.
        XCTAssertNotEqual(Int64.max.databaseValue, Double(Int64.max).databaseValue)         // ... and Int64.max does not.
        XCTAssertNotEqual(1.databaseValue, "foo".databaseValue)
        XCTAssertNotEqual(1.databaseValue, "1".databaseValue)
        XCTAssertNotEqual(1.databaseValue, "1.0".databaseValue)
        XCTAssertNotEqual(1.databaseValue, fooData.databaseValue)
        
        XCTAssertNotEqual(1.0.databaseValue, DatabaseValue.null)
        XCTAssertEqual(1.0.databaseValue, 1.databaseValue)
        XCTAssertNotEqual(1.1.databaseValue, 1.databaseValue)
        XCTAssertNotEqual(1.0.databaseValue, 2.databaseValue)
        XCTAssertEqual(1.0.databaseValue, 1.0.databaseValue)
        XCTAssertNotEqual(1.0.databaseValue, 2.0.databaseValue)
        XCTAssertEqual(Double(Int64(1) << 53).databaseValue, Double(Int64(1) << 53).databaseValue)        // Any integer up to 2^53 has an exact representation as a IEEE-754 double...
        XCTAssertNotEqual(Double(big).databaseValue, big.databaseValue)   // ... 2^53 + 1 does not....
        XCTAssertEqual(Double(Int64(1) << 54).databaseValue, (Int64(1) << 54).databaseValue)              // ... but 2^54 does.
        XCTAssertNotEqual(Double(Int64.max).databaseValue, Int64.max.databaseValue)         // ... and Int64.max does not.
        XCTAssertNotEqual(1.0.databaseValue, "foo".databaseValue)
        XCTAssertNotEqual(1.0.databaseValue, "1".databaseValue)
        XCTAssertNotEqual(1.0.databaseValue, "1.0".databaseValue)
        XCTAssertNotEqual(1.0.databaseValue, fooData.databaseValue)
        
        XCTAssertNotEqual("foo".databaseValue, DatabaseValue.null)
        XCTAssertNotEqual("foo".databaseValue, 1.databaseValue)
        XCTAssertNotEqual("foo".databaseValue, 1.0.databaseValue)
        XCTAssertEqual("foo".databaseValue, "foo".databaseValue)
        XCTAssertNotEqual("foo".databaseValue, "bar".databaseValue)
        XCTAssertNotEqual("foo".databaseValue, fooData.databaseValue)
        
        XCTAssertNotEqual(fooData.databaseValue, DatabaseValue.null)
        XCTAssertNotEqual(fooData.databaseValue, 1.databaseValue)
        XCTAssertNotEqual(fooData.databaseValue, 1.0.databaseValue)
        XCTAssertNotEqual(fooData.databaseValue, "foo".databaseValue)
        XCTAssertEqual(fooData.databaseValue, fooData.databaseValue)
        XCTAssertNotEqual(fooData.databaseValue, barData.databaseValue)
    }
    
    func testDatabaseValueHash() {
        // Equal => Same hash
        let intValue = 1.databaseValue
        let doubleValue = 1.0.databaseValue
        XCTAssertEqual(intValue, doubleValue)
        XCTAssertEqual(intValue.hashValue, doubleValue.hashValue)
        
        let string1 = "foo".databaseValue
        let string2 = "foo".databaseValue
        XCTAssertEqual(string1, string2)
        XCTAssertEqual(string1.hashValue, string2.hashValue)
        
        let fooData1 = "foo".data(using: .utf8)!.databaseValue
        let fooData2 = "foo".data(using: .utf8)!.databaseValue
        XCTAssertEqual(fooData1, fooData2)
        XCTAssertEqual(fooData1.hashValue, fooData2.hashValue)
    }
    
    func testNullDatabaseValueGetValue() {
        let databaseValue_Null = DatabaseValue.null
        XCTAssertNil(databaseValue_Null.value())
    }
    
    func testDatabaseValueDescription() {
        let databaseValue_Null = DatabaseValue.null
        let databaseValue_Int64 = Int64(1).databaseValue
        let databaseValue_Double = Double(100000.1).databaseValue
        // TODO: String & Blob
        
        XCTAssertEqual(databaseValue_Null.description, "NULL")
        XCTAssertEqual(databaseValue_Int64.description, "1")
        XCTAssertEqual(databaseValue_Double.description, "100000.1")
    }
}<|MERGE_RESOLUTION|>--- conflicted
+++ resolved
@@ -16,13 +16,8 @@
                 XCTAssertTrue((Row.fetchOne(db, "SELECT 1")!.value(atIndex: 0) as DatabaseValue).value() is Int64)
                 XCTAssertTrue((Row.fetchOne(db, "SELECT 1.0")!.value(atIndex: 0) as DatabaseValue).value() is Double)
                 XCTAssertTrue((Row.fetchOne(db, "SELECT 'foo'")!.value(atIndex: 0) as DatabaseValue).value() is String)
-<<<<<<< HEAD
                 XCTAssertTrue((Row.fetchOne(db, "SELECT x'53514C697465'")!.value(atIndex: 0) as DatabaseValue).value() is Data)
-                XCTAssertTrue((Row.fetchOne(db, "SELECT NULL")!.value(atIndex: 0) as DatabaseValue?) == nil)
-=======
-                XCTAssertTrue((Row.fetchOne(db, "SELECT x'53514C697465'")!.value(atIndex: 0) as DatabaseValue).value() is NSData)
                 XCTAssertTrue((Row.fetchOne(db, "SELECT NULL")!.value(atIndex: 0) as DatabaseValue).isNull)
->>>>>>> a2487820
             }
         }
     }
@@ -34,13 +29,8 @@
                 XCTAssertTrue(DatabaseValue.fetchOne(db, "SELECT 1")!.value() is Int64)
                 XCTAssertTrue(DatabaseValue.fetchOne(db, "SELECT 1.0")!.value() is Double)
                 XCTAssertTrue(DatabaseValue.fetchOne(db, "SELECT 'foo'")!.value() is String)
-<<<<<<< HEAD
                 XCTAssertTrue(DatabaseValue.fetchOne(db, "SELECT x'53514C697465'")!.value() is Data)
-                XCTAssertTrue(DatabaseValue.fetchOne(db, "SELECT NULL") == nil)
-=======
-                XCTAssertTrue(DatabaseValue.fetchOne(db, "SELECT x'53514C697465'")!.value() is NSData)
                 XCTAssertTrue(DatabaseValue.fetchOne(db, "SELECT NULL")!.isNull)
->>>>>>> a2487820
             }
         }
     }
