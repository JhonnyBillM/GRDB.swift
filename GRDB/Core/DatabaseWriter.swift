--- conflicted
+++ resolved
@@ -66,21 +66,15 @@
     ///
     /// The transaction observer is weakly referenced: it is not retained, and
     /// stops getting notifications after it is deallocated.
-<<<<<<< HEAD
-    public func add(transactionObserver: TransactionObserver) {
-        write { db in
-            db.add(transactionObserver: transactionObserver)
-=======
     ///
     /// - parameters:
     ///     - transactionObserver: A transaction observer.
     ///     - filter: An optional database event filter. When nil (the default),
     ///       all events are notified to the observer. When not nil, only events
     ///       that pass the filter are notified.
-    public func addTransactionObserver(transactionObserver: TransactionObserverType, forDatabaseEvents filter: ((DatabaseEventKind) -> Bool)? = nil) {
+    public func add(transactionObserver: TransactionObserver, forDatabaseEvents filter: ((DatabaseEventKind) -> Bool)? = nil) {
         write { db in
-            db.addTransactionObserver(transactionObserver, forDatabaseEvents: filter)
->>>>>>> ed847279
+            db.add(transactionObserver: transactionObserver, forDatabaseEvents: filter)
         }
     }
     
